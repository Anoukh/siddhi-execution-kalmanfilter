--- conflicted
+++ resolved
@@ -46,11 +46,7 @@
 
     <properties>
         <testng.version>6.11</testng.version>
-<<<<<<< HEAD
-        <siddhi.version>4.0.0-M89</siddhi.version>
-=======
-        <siddhi.version>4.0.0-M78</siddhi.version>
->>>>>>> 227d49ac
+        <siddhi.version>4.0.0-M52</siddhi.version>
         <log4j.version>1.2.17.wso2v1</log4j.version>
         <commons-math3.version>3.2</commons-math3.version>
         <junit.version>4.10</junit.version>
